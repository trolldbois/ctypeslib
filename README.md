--- conflicted
+++ resolved
@@ -64,7 +64,6 @@
 But if you encounter a version compatibility issue, you might have to fix the problem
 using one of the following solutions:
 
-<<<<<<< HEAD
 * Set the CLANG_LIBRARY_PATH environmental variable to the clang library file or path
     ```
     $ export CLANG_LIBRARY_PATH=/lib/x86_64-linux-gnu/libclang-11.so.1
@@ -89,13 +88,6 @@
 Target: arm64-apple-darwin23.3.0
 Thread model: posix
 InstalledDir: /Library/Developer/CommandLineTools/usr/bin
-=======
-1. set the CLANG_LIBRARY_PATH environmental variable to the clang library file or path
-```sh
-$ export CLANG_LIBRARY_PATH=/lib/x86_64-linux-gnu/libclang-11.so.1
-$ clang2py --version
-versions - clang2py:2.3.3 clang:11.1.0 python-clang:11.0
->>>>>>> e6f3e7f2
 ```
 
 ensure the Apple-provided clang is the active one in your environment
